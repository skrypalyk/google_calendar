require 'nokogiri'

module Google

  # Calendar is the main object you use to interact with events.
  # use it to find, create, update and delete them.
  #
  class Calendar

    attr_reader :connection

    # Setup and connect to the specified google calendar.
    #  the +params+ paramater accepts
    # * :username => the username of the specified calendar (i.e. some.guy@gmail.com. Leave this out if you'd like to access a public calendar)
    # * :password => the password for the specified user (i.e. super-secret. Leave this out if you'd like to access a public calendar)
    # * :calendar => the name or ID of the calendar you would like to work with (Defaults to the calendar the user setup as their default one if credentials are provided. Set this value with the calendar's ID when accessing a public calendar)
    # * :app_name => the name of your application (defaults to 'northworld.com-googlecalendar-integration')
    # * :auth_url => the base url that is used to connect to google (defaults to 'https://www.google.com/accounts/ClientLogin')
    #
    # After creating an instace you are immediatly logged on and ready to go.
    #
    # ==== Examples
    #   # Use the default calendar
    #   Calendar.new(:username => 'some.guy@gmail.com', :password => 'ilovepie!')
    #
    #   # Specify the calendar
    #   Calendar.new(:username => 'some.guy@gmail.com', :password => 'ilovepie!', :calendar => 'my.company@gmail.com')
    #
    #   # Specify the app_name
    #   Calendar.new(:username => 'some.guy@gmail.com', :password => 'ilovepie!', :app_name => 'mycompany.com-googlecalendar-integration')
    #
    #   # Specify a public calendar
    #   Calendar.new(:calendar => 'en.singapore#holiday@group.v.calendar.google.com')
    #
    def initialize(params)
      options = {
        :username => params[:username],
        :password => params[:password],
        :app_name => params[:app_name],
        :auth_url => params[:auth_url]
      }

      calendar_name_or_id = params[:calendar]
      if calendar_name_or_id and !calendar_name_or_id.include?("@")
        @calendar_name = calendar_name_or_id
        options[:calendar_name] = @calendar_name
      else
        @calendar_id = calendar_name_or_id
        options[:calendar_id] = @calendar_id
      end

      @connection = Connection.connect options
    end

    # Find all of the events associated with this calendar.
    #  Returns:
    #   an empty array if nothing found.
    #   an array with one element if only one found.
    #   an array of events if many found.
    #
    def events
      event_lookup()
    end

    # This is equivalnt to running a search in
    # the google calendar web application.  Google does not provide a way to easily specify
    # what attributes you would like to search (i.e. title), by default it searches everything.
    # If you would like to find specific attribute value (i.e. title=Picnic), run a query
    # and parse the results.
    #  Returns:
    #   an empty array if nothing found.
    #   an array with one element if only one found.
    #   an array of events if many found.
    #
    def find_events(query)
      event_lookup("?q=#{query}")
    end

    # Find all of the events associated with this calendar that start in the given time frame.
    # The lower bound is inclusive, whereas the upper bound is exclusive.
    # Events that overlap the range are included.
    #  Returns:
    #   an empty array if nothing found.
    #   an array with one element if only one found.
    #   an array of events if many found.
    #
    def find_events_in_range(start_min, start_max,options = {})
      options[:max_results] ||=  25
      options[:order_by] ||= 'lastmodified' # other option is 'starttime'
      formatted_start_min = Addressable::URI.encode_component(start_min.strftime("%FT%T%:z"), Addressable::URI::CharacterClasses::UNRESERVED)
      formatted_start_max = Addressable::URI.encode_component(start_max.strftime("%FT%T%:z"), Addressable::URI::CharacterClasses::UNRESERVED)
      query = "?start-min=#{formatted_start_min}&start-max=#{formatted_start_max}&recurrence-expansion-start=#{formatted_start_min}&recurrence-expansion-end=#{formatted_start_max}"
      query = "#{query}&orderby=#{options[:order_by]}&max-results=#{options[:max_results]}"
      event_lookup(query)
    end

    def find_future_events(options={})
      options[:max_results] ||=  25
      options[:order_by] ||= 'lastmodified' # other option is 'starttime'
      query = "?futureevents=true&orderby=#{options[:order_by]}&max-results=#{options[:max_results]}"
      event_lookup(query)
    end

    # Attempts to find the event specified by the id
    #  Returns:
    #   an empty array if nothing found.
    #   an array with one element if only one found.
    #   an array of events if many found.
    #
    def find_event_by_id(id)
      return nil unless id && id.strip != ''
      event_lookup("/#{id}")
    end

    # Creates a new event and immediatly saves it.
    # returns the event
    #
    # ==== Examples
    #   # Use a block
    #   cal.create_event do |e|
    #     e.title = "A New Event"
    #     e.where = "Room 101"
    #   end
    #
    #   # Don't use a block (need to call save maunally)
    #   event  = cal.create_event
    #   event.title = "A New Event"
    #   event.where = "Room 101"
    #   event.save
    #
    def create_event(&blk)
      setup_event(Event.new, &blk)
    end

    # looks for the spedified event id.
    # If it is found it, updates it's vales and returns it.
    # If the event is no longer on the server it creates a new one with the specified values.
    # Works like the create_event method.
    #
    def find_or_create_event_by_id(id, &blk)
      setup_event(find_event_by_id(id)[0] || Event.new, &blk)
    end

    # Saves the specified event.
    # This is a callback used by the Event class.
    #
    def save_event(event)
      method = (event.id == nil || event.id == '') ? :post : :put
      query_string = (method == :put) ? "/#{event.id}" : ''
      @connection.send_events_request(query_string, :method, event.to_xml)
    end

    # Deletes the specified event.
    # This is a callback used by the Event class.
    #
    def delete_event(event)
      @connection.send_events_request("/#{event.id}", :delete)
    end

    # Explicitly reload the connection to google calendar
    #
    # Examples
    # class User
    #   def calendar
    #     @calendar ||= Google::Calendar.new :username => "foo@gmail.com", :password => "bar"
    #   end
    # end
    # user = User.new
    # 2.times { user.calendar }     #only one HTTP authentication request to google
    # user.calendar.reload          #new HTTP authentication request to google
    #
    # Returns Google::Calendar instance
    def reload
      @connection.reload
      self
    end

    def display_color
      @connection.list_calendars.xpath("//entry[title='#{@calendar_name}']/color/@value").first.value
    end

    protected

    def event_lookup(query_string = '') #:nodoc:
      begin
        response = @connection.send_events_request(query_string, :get)
        events = Event.build_from_google_feed(response.body, self) || []
        return events if events.empty?
        events.length > 1 ? events : [events[0]]
      rescue Google::HTTPNotFound
        return nil
      end
    end

    def setup_event(event) #:nodoc:
      event.calendar = self
      if block_given?
<<<<<<< HEAD
      	yield(event)
      	event.title = event.title.encode(:xml => :text) if event.title
      	event.content = event.content.encode(:xml => :text) if event.content
      	event.where = event.where.encode(:xml => :text) if event.where
=======
        yield(event)
        event.title = event.title.encode(:xml => :text) if event.title
        event.content = event.content.encode(:xml => :text) if event.content
        event.where = event.where.encode(:xml => :text) if event.where
>>>>>>> 420b63a9
      end
      event.save
      event
    end
  end

end<|MERGE_RESOLUTION|>--- conflicted
+++ resolved
@@ -195,17 +195,10 @@
     def setup_event(event) #:nodoc:
       event.calendar = self
       if block_given?
-<<<<<<< HEAD
-      	yield(event)
-      	event.title = event.title.encode(:xml => :text) if event.title
-      	event.content = event.content.encode(:xml => :text) if event.content
-      	event.where = event.where.encode(:xml => :text) if event.where
-=======
         yield(event)
         event.title = event.title.encode(:xml => :text) if event.title
         event.content = event.content.encode(:xml => :text) if event.content
         event.where = event.where.encode(:xml => :text) if event.where
->>>>>>> 420b63a9
       end
       event.save
       event
